module DynamicQuantities

export Units, Constants
export AbstractQuantity, AbstractDimensions
export Quantity, Dimensions, DimensionError, ustrip, dimension, valid
export ulength, umass, utime, ucurrent, utemperature, uluminosity, uamount
export uparse, @u_str, sym_uparse, @us_str, expand_units

include("fixed_rational.jl")
include("types.jl")
include("utils.jl")
include("math.jl")
include("units.jl")
include("constants.jl")
include("uparse.jl")

import Requires: @init, @require
<<<<<<< HEAD
import .Constants: Constants
import .UnitsParse: uparse, @u_str
=======
import .Units: uparse, @u_str, sym_uparse, @us_str, expand_units
>>>>>>> 8b81ed4a

if !isdefined(Base, :get_extension)
    @init @require Unitful = "1986cc42-f94f-5a68-af5c-568840ba703d" include("../ext/DynamicQuantitiesUnitfulExt.jl")
end

end<|MERGE_RESOLUTION|>--- conflicted
+++ resolved
@@ -15,12 +15,9 @@
 include("uparse.jl")
 
 import Requires: @init, @require
-<<<<<<< HEAD
 import .Constants: Constants
 import .UnitsParse: uparse, @u_str
-=======
 import .Units: uparse, @u_str, sym_uparse, @us_str, expand_units
->>>>>>> 8b81ed4a
 
 if !isdefined(Base, :get_extension)
     @init @require Unitful = "1986cc42-f94f-5a68-af5c-568840ba703d" include("../ext/DynamicQuantitiesUnitfulExt.jl")
