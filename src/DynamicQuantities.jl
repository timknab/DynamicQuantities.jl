module DynamicQuantities

<<<<<<< HEAD
export Units, Constants
=======
export AbstractQuantity, AbstractDimensions
>>>>>>> b583e464
export Quantity, Dimensions, DimensionError, ustrip, dimension, valid
export ulength, umass, utime, ucurrent, utemperature, uluminosity, uamount
export uparse, @u_str

include("fixed_rational.jl")
include("types.jl")
include("utils.jl")
include("math.jl")
include("units.jl") # < include("constants.jl")

import Requires: @init, @require
import .Units: uparse, @u_str, Constants

if !isdefined(Base, :get_extension)
    @init @require Unitful = "1986cc42-f94f-5a68-af5c-568840ba703d" include("../ext/DynamicQuantitiesUnitfulExt.jl")
end

end<|MERGE_RESOLUTION|>--- conflicted
+++ resolved
@@ -1,10 +1,7 @@
 module DynamicQuantities
 
-<<<<<<< HEAD
 export Units, Constants
-=======
 export AbstractQuantity, AbstractDimensions
->>>>>>> b583e464
 export Quantity, Dimensions, DimensionError, ustrip, dimension, valid
 export ulength, umass, utime, ucurrent, utemperature, uluminosity, uamount
 export uparse, @u_str
