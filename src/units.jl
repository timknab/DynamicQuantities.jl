module Units

<<<<<<< HEAD
=======
export uparse, @u_str

import SparseArrays as SA
import Tricks: static_fieldnames

>>>>>>> 8b81ed4a
import ..DEFAULT_DIM_TYPE
import ..DEFAULT_VALUE_TYPE
import ..Quantity
import ..Dimensions
import ..ustrip
import ..dimension
import ..AbstractDimensions
import .._pow
import ..constructor_of
import ..tryrationalize


@assert DEFAULT_VALUE_TYPE == Float64 "`units.jl` must be updated to support a different default value type."

const _UNIT_SYMBOLS = Symbol[]
const _UNIT_VALUES = Quantity{DEFAULT_VALUE_TYPE,DEFAULT_DIM_TYPE}[]

macro register_unit(name, value)
    return esc(_register_unit(name, value))
end

macro add_prefixes(base_unit, prefixes)
    @assert prefixes.head == :tuple
    return esc(_add_prefixes(base_unit, prefixes.args))
end

function _register_unit(name::Symbol, value)
    s = string(name)
    return quote
        const $name = $value
        push!(_UNIT_SYMBOLS, Symbol($s))
        push!(_UNIT_VALUES, $name)
    end
end

function _add_prefixes(base_unit::Symbol, prefixes)
    all_prefixes = (
        f=1e-15, p=1e-12, n=1e-9, μ=1e-6, u=1e-6, m=1e-3, c=1e-2, d=1e-1,
        k=1e3, M=1e6, G=1e9, T=1e12
    )
    expr = Expr(:block)
    for (prefix, value) in zip(keys(all_prefixes), values(all_prefixes))
        prefix in prefixes || continue
        new_unit = Symbol(prefix, base_unit)
        push!(expr.args, _register_unit(new_unit, :($value * $base_unit)))
    end
    return expr
end

# SI base units
@register_unit m Quantity(1.0, length=1)
@register_unit g Quantity(1e-3, mass=1)
@register_unit s Quantity(1.0, time=1)
@register_unit A Quantity(1.0, current=1)
@register_unit K Quantity(1.0, temperature=1)
@register_unit cd Quantity(1.0, luminosity=1)
@register_unit mol Quantity(1.0, amount=1)

@add_prefixes m (f, p, n, μ, u, c, d, m, k, M, G)
@add_prefixes g (μ, u, m, k)
@add_prefixes s (f, p, n, μ, u, m)
@add_prefixes A (n, μ, u, m, k)
@add_prefixes K (m,)
@add_prefixes cd (m,)
@add_prefixes mol (m,)

# SI derived units
@register_unit Hz inv(s)
@register_unit N kg * m / s^2
@register_unit Pa N / m^2
@register_unit J N * m
@register_unit W J / s
@register_unit C A * s
@register_unit V W / A
@register_unit F C / V
@register_unit Ω V / A
@register_unit ohm Ω
@register_unit T N / (A * m)

@add_prefixes Hz (k, M, G)
@add_prefixes N ()
@add_prefixes Pa (k,)
@add_prefixes J (k,)
@add_prefixes W (k, M, G)
@add_prefixes C ()
@add_prefixes V (m, k, M, G)
@add_prefixes F ()
@add_prefixes Ω (m,)
@add_prefixes ohm (m,)
@add_prefixes T ()

# Common assorted units
## Time
@register_unit min 60 * s
@register_unit h 60 * min
@register_unit hr h
@register_unit day 24 * h
@register_unit yr 365.25 * day

@add_prefixes min ()
@add_prefixes h ()
@add_prefixes hr ()
@add_prefixes day ()
@add_prefixes yr (k, M, G)

## Volume
@register_unit L dm^3

@add_prefixes L (m, d)

## Pressure
@register_unit bar 100 * kPa

@add_prefixes bar ()

# Do not wish to define Gaussian units, as it changes
# some formulas. Safer to force user to work exclusively in one unit system.

# Do not wish to define physical constants, as the number of symbols might lead to ambiguity.
# The user should define these instead.

<<<<<<< HEAD
=======
"""
    uparse(s::AbstractString)

Parse a string containing an expression of units and return the
corresponding `Quantity` object with `Float64` value. For example,
`uparse("m/s")` would be parsed to `Quantity(1.0, length=1, time=-1)`.
"""
function uparse(s::AbstractString)
    return as_quantity(eval(Meta.parse(s)))::Quantity{DEFAULT_VALUE_TYPE,DEFAULT_DIM_TYPE}
end

as_quantity(q::Quantity) = q
as_quantity(x::Number) = Quantity(convert(DEFAULT_VALUE_TYPE, x), DEFAULT_DIM_TYPE)
as_quantity(x) = error("Unexpected type evaluated: $(typeof(x))")

"""
    u"[unit expression]"

Parse a string containing an expression of units and return the
corresponding `Quantity` object with `Float64` value. For example,
`u"km/s^2"` would be parsed to `Quantity(1000.0, length=1, time=-2)`.
"""
macro u_str(s)
    return esc(uparse(s))
end

"""A tuple of all possible unit symbols."""
const UNIT_SYMBOLS = Tuple(_UNIT_SYMBOLS)
const UNIT_VALUES = Tuple(_UNIT_VALUES)
const UNIT_MAPPING = NamedTuple([s => i for (i, s) in enumerate(UNIT_SYMBOLS)])


"""
    UnitDimensions{R} <: AbstractDimensions{R}

An `AbstractDimensions` with one dimension for every unit symbol.
This is to allow for lazily reducing to SI base units, whereas
`Dimensions` is always in SI base units. Furthermore, `UnitDimensions`
stores dimensions using a sparse vector for efficiency (since there
are so many unit symbols).
"""
struct UnitDimensions{R} <: AbstractDimensions{R}
    _data::SA.SparseVector{R}

    UnitDimensions(data::SA.SparseVector) = new{eltype(data)}(data)
    UnitDimensions{_R}(data::SA.SparseVector) where {_R} = new{_R}(data)
end

data(d::UnitDimensions) = getfield(d, :_data)
constructor_of(::Type{<:UnitDimensions}) = UnitDimensions

UnitDimensions{R}(d::UnitDimensions) where {R} = UnitDimensions{R}(data(d))
(::Type{D})(::Type{R}; kws...) where {R,D<:UnitDimensions} =
    let constructor=constructor_of(D){R}
        length(kws) == 0 && return constructor(SA.spzeros(R, length(UNIT_SYMBOLS)))
        I = [UNIT_MAPPING[s] for s in keys(kws)]
        V = [tryrationalize(R, v) for v in values(kws)]
        data = SA.sparsevec(I, V, length(UNIT_SYMBOLS))
        return constructor(data)
    end

function Base.convert(::Type{Q}, q::Quantity{<:Any,<:UnitDimensions}) where {T,D<:Dimensions,Q<:Quantity{T,D}}
    result = one(Q) * ustrip(q)
    d = dimension(q)
    for (idx, value) in zip(SA.findnz(data(d))...)
        result = result * UNIT_VALUES[idx] ^ value
    end
    return result
end
function expand_units(q::Q) where {T,R,D<:UnitDimensions{R},Q<:Quantity{T,D}}
    return convert(Quantity{T,Dimensions{R}}, q)
end


static_fieldnames(::Type{<:UnitDimensions}) = UNIT_SYMBOLS
Base.getproperty(d::UnitDimensions{R}, s::Symbol) where {R} = data(d)[UNIT_MAPPING[s]]
Base.getindex(d::UnitDimensions{R}, k::Symbol) where {R} = getproperty(d, k)
Base.copy(d::UnitDimensions) = UnitDimensions(copy(data(d)))
Base.:(==)(l::UnitDimensions, r::UnitDimensions) = data(l) == data(r)
Base.iszero(d::UnitDimensions) = iszero(data(d))
Base.:*(l::UnitDimensions, r::UnitDimensions) = UnitDimensions(data(l) + data(r))
Base.:/(l::UnitDimensions, r::UnitDimensions) = UnitDimensions(data(l) - data(r))
Base.inv(d::UnitDimensions) = UnitDimensions(-data(d))
_pow(l::UnitDimensions{R}, r::R) where {R} = UnitDimensions(data(l) * r)


"""
    UnitSymbols

A separate module where each unit is treated as a separate dimension,
to enable pretty-printing of units.
"""
module UnitSymbols

    import ..UNIT_SYMBOLS
    import ..UnitDimensions

    import ...Quantity
    import ...DEFAULT_VALUE_TYPE
    import ...DEFAULT_DIM_BASE_TYPE

    # Lazily create unit symbols (since there are so many)
    const UNIT_SYMBOLS_EXIST = Ref{Bool}(false)
    const UNIT_SYMBOLS_LOCK = Threads.SpinLock()
    function _generate_unit_symbols()
        UNIT_SYMBOLS_EXIST[] || lock(UNIT_SYMBOLS_LOCK) do
            UNIT_SYMBOLS_EXIST[] && return nothing
            for unit in UNIT_SYMBOLS
                @eval const $unit = Quantity(1.0, UnitDimensions{DEFAULT_DIM_BASE_TYPE}; $(unit)=1)
            end
            UNIT_SYMBOLS_EXIST[] = true
        end
        return nothing
    end

    function sym_uparse(raw_string::AbstractString)
        _generate_unit_symbols()
        raw_result = eval(Meta.parse(raw_string))
        return copy(as_quantity(raw_result))::Quantity{DEFAULT_VALUE_TYPE,UnitDimensions{DEFAULT_DIM_BASE_TYPE}}
    end

    as_quantity(q::Quantity) = q
    as_quantity(x::Number) = Quantity(convert(DEFAULT_VALUE_TYPE, x), UnitDimensions{DEFAULT_DIM_BASE_TYPE})
    as_quantity(x) = error("Unexpected type evaluated: $(typeof(x))")
end

import .UnitSymbols: sym_uparse

macro us_str(s)
    return esc(UnitSymbols.sym_uparse(s))
end

>>>>>>> 8b81ed4a
end<|MERGE_RESOLUTION|>--- conflicted
+++ resolved
@@ -1,13 +1,8 @@
 module Units
-
-<<<<<<< HEAD
-=======
-export uparse, @u_str
 
 import SparseArrays as SA
 import Tricks: static_fieldnames
 
->>>>>>> 8b81ed4a
 import ..DEFAULT_DIM_TYPE
 import ..DEFAULT_VALUE_TYPE
 import ..Quantity
@@ -129,34 +124,6 @@
 # Do not wish to define physical constants, as the number of symbols might lead to ambiguity.
 # The user should define these instead.
 
-<<<<<<< HEAD
-=======
-"""
-    uparse(s::AbstractString)
-
-Parse a string containing an expression of units and return the
-corresponding `Quantity` object with `Float64` value. For example,
-`uparse("m/s")` would be parsed to `Quantity(1.0, length=1, time=-1)`.
-"""
-function uparse(s::AbstractString)
-    return as_quantity(eval(Meta.parse(s)))::Quantity{DEFAULT_VALUE_TYPE,DEFAULT_DIM_TYPE}
-end
-
-as_quantity(q::Quantity) = q
-as_quantity(x::Number) = Quantity(convert(DEFAULT_VALUE_TYPE, x), DEFAULT_DIM_TYPE)
-as_quantity(x) = error("Unexpected type evaluated: $(typeof(x))")
-
-"""
-    u"[unit expression]"
-
-Parse a string containing an expression of units and return the
-corresponding `Quantity` object with `Float64` value. For example,
-`u"km/s^2"` would be parsed to `Quantity(1000.0, length=1, time=-2)`.
-"""
-macro u_str(s)
-    return esc(uparse(s))
-end
-
 """A tuple of all possible unit symbols."""
 const UNIT_SYMBOLS = Tuple(_UNIT_SYMBOLS)
 const UNIT_VALUES = Tuple(_UNIT_VALUES)
@@ -263,5 +230,4 @@
     return esc(UnitSymbols.sym_uparse(s))
 end
 
->>>>>>> 8b81ed4a
 end